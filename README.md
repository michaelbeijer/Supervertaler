--- conflicted
+++ resolved
@@ -3,79 +3,8 @@
 🎯 **Context-aware, LLM-powered translation & proofreading tool, leveraging multiple context sources for enhanced accuracy (built for translators)** - Revolutionary approach to document translation that leverages multiple context sources for unparalleled accuracy.
 
 **Note**: A standalone CAT (Computer-Aided Translation) editor prototype is under active development in **v2.5.0**. It features dual text selection (memoQ-style), column management, formatting display, and three professional view modes (Grid, List, Document). We're implementing features from [michaelbeijer.co.uk/what_i_look_for_in_a_cat_tool](https://michaelbeijer.co.uk/what_i_look_for_in_a_cat_tool).
-<<<<<<< HEAD
-
----
-
-## 📥 Download & Installation
-
-### ⬇️ Windows (Easiest - No Python Required!)
-
-**[Download Supervertaler v2.4.1 for Windows](https://github.com/michaelbeijer/Supervertaler/releases/latest)**
-
-- **Size**: ~53 MB (compressed), ~154 MB (extracted)
-- **System**: Windows 10/11 (64-bit)
-- **Installation**: Just extract and run - no Python or dependencies needed!
-
-**Quick Start**:
-1. Download `Supervertaler_v2.4.1_Windows.zip` from the link above
-2. Extract to any folder (e.g., `C:\Program Files\Supervertaler`)
-3. Edit `api_keys.txt` with your API keys (OpenAI, Anthropic, or Google)
-4. Double-click `Supervertaler.exe` to launch
-
-📖 **Full installation guide**: See `INSTALLATION_GUIDE.txt` inside the package
-
----
-
-### 🍎 macOS & 🐧 Linux (Python Required)
-
-**Requirements**: Python 3.8+, pip, tkinter
-
-#### 1. Clone or Download Repository
-```bash
-git clone https://github.com/michaelbeijer/Supervertaler.git
-cd Supervertaler
-```
-*Or download ZIP from GitHub's green "Code" button and extract*
-
-#### 2. Install Dependencies
-```bash
-pip3 install anthropic openai google-generativeai python-docx pillow
-```
-
-**Linux users** also need tkinter:
-- **Ubuntu/Debian**: `sudo apt install python3-tk`
-- **Fedora/RHEL**: `sudo dnf install python3-tkinter`
-- **Arch Linux**: `sudo pacman -S tk`
-
-#### 3. Set Up API Keys
-```bash
-cp api_keys.example.txt api_keys.txt
-nano api_keys.txt  # or use your preferred text editor
-```
-
-Add your API keys (get them from OpenAI, Anthropic, or Google - see [API Keys Setup Guide](docs/user_guides/API_KEYS_SETUP_GUIDE.md))
-
-#### 4. Run Supervertaler
-```bash
-python3 Supervertaler_v2.4.1.py
-```
-
-📖 **Detailed setup guide**: [docs/user_guides/INSTALLATION_LINUX_MACOS.md](docs/user_guides/INSTALLATION_LINUX_MACOS.md)
-
----
-
-### 🍎 Want a macOS .app or 🐧 Linux executable?
-
-You can build one yourself using PyInstaller! See [BUILD_INSTRUCTIONS.md](BUILD_INSTRUCTIONS.md) for details.
-
-**Or request official builds**: If there's enough demand (10+ users), I'll create official macOS and Linux executables. [Vote here →](https://github.com/michaelbeijer/Supervertaler/issues)
-
----
-
-=======
-<img width="432" height="592" alt="supervertaler_icon_colours" src="https://github.com/user-attachments/assets/40ff0ef2-2534-419d-a308-fb5e92fed0b9" />
->>>>>>> cbce7036
+
+
 ## 📦 Available Versions
 
 ### v2.4.1 (Latest - Production Ready) 🎉
